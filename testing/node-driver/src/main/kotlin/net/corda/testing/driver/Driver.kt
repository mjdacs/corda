@file:JvmName("Driver")

package net.corda.testing.driver

<<<<<<< HEAD
import com.typesafe.config.Config
import com.typesafe.config.ConfigRenderOptions
import net.corda.client.rpc.CordaRPCClient
import net.corda.core.CordaException
import net.corda.core.concurrent.CordaFuture
import net.corda.core.identity.CordaX500Name
import net.corda.core.identity.Party
import net.corda.core.internal.concurrent.openFuture
import net.corda.core.internal.copyTo
import net.corda.core.internal.div
import net.corda.core.internal.times
import net.corda.core.messaging.CordaRPCOps
import net.corda.core.node.NodeInfo
import net.corda.core.utilities.*
=======
import net.corda.client.rpc.CordaRPCClient
import net.corda.core.concurrent.CordaFuture
import net.corda.core.identity.CordaX500Name
import net.corda.core.identity.Party
import net.corda.core.messaging.CordaRPCOps
import net.corda.core.node.NodeInfo
import net.corda.core.utilities.NetworkHostAndPort
>>>>>>> 9b097aa9
import net.corda.node.internal.Node
import net.corda.node.internal.StartedNode
import net.corda.node.services.config.NodeConfiguration
import net.corda.node.services.config.VerifierType
<<<<<<< HEAD
import net.corda.nodeapi.internal.addShutdownHook
import net.corda.nodeapi.internal.config.User
import net.corda.testing.DUMMY_NOTARY
import net.corda.testing.internal.DriverDSLImpl
import net.corda.testing.node.NotarySpec
import net.corda.testing.setGlobalSerialization
import org.slf4j.Logger
import java.net.*
import java.nio.file.Path
import java.nio.file.Paths
import java.nio.file.StandardCopyOption.REPLACE_EXISTING
import java.security.cert.X509Certificate
import java.time.Duration
import java.time.Instant
import java.time.ZoneOffset.UTC
import java.time.format.DateTimeFormatter
import java.util.concurrent.ScheduledExecutorService
import java.util.concurrent.TimeUnit.MILLISECONDS
import java.util.concurrent.atomic.AtomicInteger

/**
 * This file defines a small "Driver" DSL for starting up nodes that is only intended for development, demos and tests.
 *
 * The process the driver is run in behaves as an Artemis client and starts up other processes.
 *
 * TODO this file is getting way too big, it should be split into several files.
 */
private val log: Logger = loggerFor<DriverDSLImpl>()
=======
import net.corda.nodeapi.internal.config.User
import net.corda.testing.DUMMY_NOTARY
import net.corda.testing.internal.InProcessNode
import net.corda.testing.internal.DriverDSLImpl
import net.corda.testing.internal.genericDriver
import net.corda.testing.internal.getTimestampAsDirectoryName
import net.corda.testing.node.NotarySpec
import java.net.InetSocketAddress
import java.net.ServerSocket
import java.nio.file.Path
import java.nio.file.Paths
import java.util.concurrent.atomic.AtomicInteger
>>>>>>> 9b097aa9

/**
 * Object ecapsulating a notary started automatically by the driver.
 */
data class NotaryHandle(val identity: Party, val validating: Boolean, val nodeHandles: CordaFuture<List<NodeHandle>>)

<<<<<<< HEAD
interface DriverDSLInternalInterface : DriverDSL {
    private companion object {
        private val DEFAULT_POLL_INTERVAL = 500.millis
        private const val DEFAULT_WARN_COUNT = 120
    }

    /**
     * Polls a function until it returns a non-null value. Note that there is no timeout on the polling.
     *
     * @param pollName A description of what is being polled.
     * @param pollInterval The interval of polling.
     * @param warnCount The number of polls after the Driver gives a warning.
     * @param check The function being polled.
     * @return A future that completes with the non-null value [check] has returned.
     */
    fun <A> pollUntilNonNull(pollName: String, pollInterval: Duration = DEFAULT_POLL_INTERVAL, warnCount: Int = DEFAULT_WARN_COUNT, check: () -> A?): CordaFuture<A>

    /**
     * Polls the given function until it returns true.
     * @see pollUntilNonNull
     */
    fun pollUntilTrue(pollName: String, pollInterval: Duration = DEFAULT_POLL_INTERVAL, warnCount: Int = DEFAULT_WARN_COUNT, check: () -> Boolean): CordaFuture<Unit> {
        return pollUntilNonNull(pollName, pollInterval, warnCount) { if (check()) Unit else null }
    }

    fun start()

    fun shutdown()
}

=======
>>>>>>> 9b097aa9
sealed class NodeHandle {
    abstract val nodeInfo: NodeInfo
    /**
     * Interface to the node's RPC system. The first RPC user will be used to login if are any, otherwise a default one
     * will be added and that will be used.
     */
    abstract val rpc: CordaRPCOps
    abstract val configuration: NodeConfiguration
    abstract val webAddress: NetworkHostAndPort

    /**
     * Stops the referenced node.
     */
    abstract fun stop()

    data class OutOfProcess(
            override val nodeInfo: NodeInfo,
            override val rpc: CordaRPCOps,
            override val configuration: NodeConfiguration,
            override val webAddress: NetworkHostAndPort,
            val debugPort: Int?,
            val process: Process,
            private val onStopCallback: () -> Unit
    ) : NodeHandle() {
        override fun stop() {
            with(process) {
                destroy()
                waitFor()
            }
            onStopCallback()
        }
    }

    data class InProcess(
            override val nodeInfo: NodeInfo,
            override val rpc: CordaRPCOps,
            override val configuration: NodeConfiguration,
            override val webAddress: NetworkHostAndPort,
            val node: StartedNode<Node>,
            val nodeThread: Thread,
            private val onStopCallback: () -> Unit
    ) : NodeHandle() {
        override fun stop() {
            node.dispose()
            with(nodeThread) {
                interrupt()
                join()
            }
            onStopCallback()
        }
    }

    fun rpcClientToNode(): CordaRPCClient = CordaRPCClient(configuration.rpcAddress!!)
}

data class WebserverHandle(
        val listenAddress: NetworkHostAndPort,
        val process: Process
)

sealed class PortAllocation {
    abstract fun nextPort(): Int
    fun nextHostAndPort() = NetworkHostAndPort("localhost", nextPort())

    class Incremental(startingPort: Int) : PortAllocation() {
        val portCounter = AtomicInteger(startingPort)
        override fun nextPort() = portCounter.andIncrement
    }

    object RandomFree : PortAllocation() {
        override fun nextPort(): Int {
            return ServerSocket().use {
                it.bind(InetSocketAddress(0))
                it.localPort
            }
        }
    }
}

/** Helper builder for configuring a [Node] from Java. */
@Suppress("unused")
data class NodeParameters(
        val providedName: CordaX500Name? = null,
        val rpcUsers: List<User> = emptyList(),
        val verifierType: VerifierType = VerifierType.InMemory,
        val customOverrides: Map<String, Any?> = emptyMap(),
        val startInSameProcess: Boolean? = null,
        val maximumHeapSize: String = "200m"
) {
    fun setProvidedName(providedName: CordaX500Name?) = copy(providedName = providedName)
    fun setRpcUsers(rpcUsers: List<User>) = copy(rpcUsers = rpcUsers)
    fun setVerifierType(verifierType: VerifierType) = copy(verifierType = verifierType)
    fun setCustomerOverrides(customOverrides: Map<String, Any?>) = copy(customOverrides = customOverrides)
    fun setStartInSameProcess(startInSameProcess: Boolean?) = copy(startInSameProcess = startInSameProcess)
    fun setMaximumHeapSize(maximumHeapSize: String) = copy(maximumHeapSize = maximumHeapSize)
}

/**
 * [driver] allows one to start up nodes like this:
 *   driver {
 *     val noService = startNode(providedName = DUMMY_BANK_A.name)
 *     val notary = startNode(providedName = DUMMY_NOTARY.name)
 *
 *     (...)
 *   }
 *
 * Note that [DriverDSLImpl.startNode] does not wait for the node to start up synchronously, but rather returns a [CordaFuture]
 * of the [NodeInfo] that may be waited on, which completes when the new node registered with the network map service or
 * loaded node data from database.
 *
 * @param defaultParameters The default parameters for the driver. Allows the driver to be configured in builder style
 *   when called from Java code.
 * @param isDebug Indicates whether the spawned nodes should start in jdwt debug mode and have debug level logging.
 * @param driverDirectory The base directory node directories go into, defaults to "build/<timestamp>/". The node
 *   directories themselves are "<baseDirectory>/<legalName>/", where legalName defaults to "<randomName>-<messagingPort>"
 *   and may be specified in [DriverDSLImpl.startNode].
 * @param portAllocation The port allocation strategy to use for the messaging and the web server addresses. Defaults to incremental.
 * @param debugPortAllocation The port allocation strategy to use for jvm debugging. Defaults to incremental.
 * @param systemProperties A Map of extra system properties which will be given to each new node. Defaults to empty.
 * @param useTestClock If true the test clock will be used in Node.
 * @param startNodesInProcess Provides the default behaviour of whether new nodes should start inside this process or
 *     not. Note that this may be overridden in [DriverDSL.startNode].
<<<<<<< HEAD
 * @param notarySpecs The notaries advertised  for this network. These nodes will be started automatically and will be
=======
 * @param notarySpecs The notaries advertised for this network. These nodes will be started automatically and will be
>>>>>>> 9b097aa9
 * available from [DriverDSL.notaryHandles]. Defaults to a simple validating notary.
 * @param dsl The dsl itself.
 * @return The value returned in the [dsl] closure.
 */
fun <A> driver(
        defaultParameters: DriverParameters = DriverParameters(),
        isDebug: Boolean = defaultParameters.isDebug,
        driverDirectory: Path = defaultParameters.driverDirectory,
        portAllocation: PortAllocation = defaultParameters.portAllocation,
        debugPortAllocation: PortAllocation = defaultParameters.debugPortAllocation,
        systemProperties: Map<String, String> = defaultParameters.systemProperties,
        useTestClock: Boolean = defaultParameters.useTestClock,
        initialiseSerialization: Boolean = defaultParameters.initialiseSerialization,
        startNodesInProcess: Boolean = defaultParameters.startNodesInProcess,
        waitForAllNodesToFinish: Boolean = defaultParameters.waitForAllNodesToFinish,
        notarySpecs: List<NotarySpec> = defaultParameters.notarySpecs,
        extraCordappPackagesToScan: List<String> = defaultParameters.extraCordappPackagesToScan,
        dsl: DriverDSL.() -> A
): A {
    return genericDriver(
            driverDsl = DriverDSLImpl(
                    portAllocation = portAllocation,
                    debugPortAllocation = debugPortAllocation,
                    systemProperties = systemProperties,
                    driverDirectory = driverDirectory.toAbsolutePath(),
                    useTestClock = useTestClock,
                    isDebug = isDebug,
                    startNodesInProcess = startNodesInProcess,
                    waitForNodesToFinish = waitForAllNodesToFinish,
                    notarySpecs = notarySpecs,
                    extraCordappPackagesToScan = extraCordappPackagesToScan,
                    compatibilityZone = null
            ),
            coerce = { it },
            dsl = dsl,
            initialiseSerialization = initialiseSerialization
    )
}

// TODO Move CompatibilityZoneParams and internalDriver into internal package

/**
 * @property url The base CZ URL for registration and network map updates
 * @property rootCert If specified then the node will register itself using [url] and expect the registration response
 * to be rooted at this cert.
 */
data class CompatibilityZoneParams(val url: URL, val rootCert: X509Certificate? = null)

fun <A> internalDriver(
        isDebug: Boolean = DriverParameters().isDebug,
        driverDirectory: Path = DriverParameters().driverDirectory,
        portAllocation: PortAllocation = DriverParameters().portAllocation,
        debugPortAllocation: PortAllocation = DriverParameters().debugPortAllocation,
        systemProperties: Map<String, String> = DriverParameters().systemProperties,
        useTestClock: Boolean = DriverParameters().useTestClock,
        initialiseSerialization: Boolean = DriverParameters().initialiseSerialization,
        startNodesInProcess: Boolean = DriverParameters().startNodesInProcess,
        waitForAllNodesToFinish: Boolean = DriverParameters().waitForNodesToFinish,
        notarySpecs: List<NotarySpec> = DriverParameters().notarySpecs,
        extraCordappPackagesToScan: List<String> = DriverParameters().extraCordappPackagesToScan,
        compatibilityZone: CompatibilityZoneParams? = null,
        dsl: DriverDSLImpl.() -> A
): A {
    return genericDriver(
            driverDsl = DriverDSLImpl(
                    portAllocation = portAllocation,
                    debugPortAllocation = debugPortAllocation,
                    systemProperties = systemProperties,
                    driverDirectory = driverDirectory.toAbsolutePath(),
                    useTestClock = useTestClock,
                    isDebug = isDebug,
                    startNodesInProcess = startNodesInProcess,
                    waitForNodesToFinish = waitForAllNodesToFinish,
                    notarySpecs = notarySpecs,
                    extraCordappPackagesToScan = extraCordappPackagesToScan,
                    compatibilityZone = compatibilityZone
            ),
            coerce = { it },
            dsl = dsl,
            initialiseSerialization = initialiseSerialization
    )
}

/**
 * Helper function for starting a [driver] with custom parameters from Java.
 *
 * @param parameters The default parameters for the driver.
 * @param dsl The dsl itself.
 * @return The value returned in the [dsl] closure.
 */
fun <A> driver(
        parameters: DriverParameters,
        dsl: DriverDSL.() -> A
): A {
    return driver(defaultParameters = parameters, dsl = dsl)
}

/** Helper builder for configuring a [driver] from Java. */
@Suppress("unused")
data class DriverParameters(
        val isDebug: Boolean = false,
        val driverDirectory: Path = Paths.get("build", getTimestampAsDirectoryName()),
        val portAllocation: PortAllocation = PortAllocation.Incremental(10000),
        val debugPortAllocation: PortAllocation = PortAllocation.Incremental(5005),
        val systemProperties: Map<String, String> = emptyMap(),
        val useTestClock: Boolean = false,
        val initialiseSerialization: Boolean = true,
        val startNodesInProcess: Boolean = false,
        val waitForAllNodesToFinish: Boolean = false,
        val notarySpecs: List<NotarySpec> = listOf(NotarySpec(DUMMY_NOTARY.name)),
        val extraCordappPackagesToScan: List<String> = emptyList()
) {
    fun setIsDebug(isDebug: Boolean) = copy(isDebug = isDebug)
    fun setDriverDirectory(driverDirectory: Path) = copy(driverDirectory = driverDirectory)
    fun setPortAllocation(portAllocation: PortAllocation) = copy(portAllocation = portAllocation)
    fun setDebugPortAllocation(debugPortAllocation: PortAllocation) = copy(debugPortAllocation = debugPortAllocation)
    fun setSystemProperties(systemProperties: Map<String, String>) = copy(systemProperties = systemProperties)
    fun setUseTestClock(useTestClock: Boolean) = copy(useTestClock = useTestClock)
    fun setInitialiseSerialization(initialiseSerialization: Boolean) = copy(initialiseSerialization = initialiseSerialization)
    fun setStartNodesInProcess(startNodesInProcess: Boolean) = copy(startNodesInProcess = startNodesInProcess)
<<<<<<< HEAD
    fun setTerminateNodesOnShutdown(terminateNodesOnShutdown: Boolean) = copy(waitForNodesToFinish = terminateNodesOnShutdown)
    fun setNotarySpecs(notarySpecs: List<NotarySpec>) = copy(notarySpecs = notarySpecs)
    fun setExtraCordappPackagesToScan(extraCordappPackagesToScan: List<String>) = copy(extraCordappPackagesToScan = extraCordappPackagesToScan)
}

/**
 * This is a helper method to allow extending of the DSL, along the lines of
 *   interface SomeOtherExposedDSLInterface : DriverDSL
 *   interface SomeOtherInternalDSLInterface : DriverDSLInternalInterface, SomeOtherExposedDSLInterface
 *   class SomeOtherDSL(val driverDSL : DriverDSLImpl) : DriverDSLInternalInterface by driverDSL, SomeOtherInternalDSLInterface
 *
 * @param coerce We need this explicit coercion witness because we can't put an extra DI : D bound in a `where` clause.
 */
fun <DI : DriverDSL, D : DriverDSLInternalInterface, A> genericDriver(
        driverDsl: D,
        initialiseSerialization: Boolean = true,
        coerce: (D) -> DI,
        dsl: DI.() -> A
): A {
    val serializationEnv = setGlobalSerialization(initialiseSerialization)
    val shutdownHook = addShutdownHook(driverDsl::shutdown)
    try {
        driverDsl.start()
        return dsl(coerce(driverDsl))
    } catch (exception: Throwable) {
        log.error("Driver shutting down because of exception", exception)
        throw exception
    } finally {
        driverDsl.shutdown()
        shutdownHook.cancel()
        serializationEnv.unset()
    }
}

/**
 * This is a helper method to allow extending of the DSL, along the lines of
 *   interface SomeOtherExposedDSLInterface : DriverDSL
 *   interface SomeOtherInternalDSLInterface : DriverDSLInternalInterface, SomeOtherExposedDSLInterface
 *   class SomeOtherDSL(val driverDSL : DriverDSLImpl) : DriverDSLInternalInterface by driverDSL, SomeOtherInternalDSLInterface
 *
 * @param coerce We need this explicit coercion witness because we can't put an extra DI : D bound in a `where` clause.
 */
fun <DI : DriverDSL, D : DriverDSLInternalInterface, A> genericDriver(
        defaultParameters: DriverParameters = DriverParameters(),
        isDebug: Boolean = defaultParameters.isDebug,
        driverDirectory: Path = defaultParameters.driverDirectory,
        portAllocation: PortAllocation = defaultParameters.portAllocation,
        debugPortAllocation: PortAllocation = defaultParameters.debugPortAllocation,
        systemProperties: Map<String, String> = defaultParameters.systemProperties,
        useTestClock: Boolean = defaultParameters.useTestClock,
        initialiseSerialization: Boolean = defaultParameters.initialiseSerialization,
        waitForNodesToFinish: Boolean = defaultParameters.waitForNodesToFinish,
        startNodesInProcess: Boolean = defaultParameters.startNodesInProcess,
        notarySpecs: List<NotarySpec>,
        extraCordappPackagesToScan: List<String> = defaultParameters.extraCordappPackagesToScan,
        driverDslWrapper: (DriverDSLImpl) -> D,
        coerce: (D) -> DI,
        dsl: DI.() -> A
): A {
    val serializationEnv = setGlobalSerialization(initialiseSerialization)
    val driverDsl = driverDslWrapper(
            DriverDSLImpl(
                    portAllocation = portAllocation,
                    debugPortAllocation = debugPortAllocation,
                    systemProperties = systemProperties,
                    driverDirectory = driverDirectory.toAbsolutePath(),
                    useTestClock = useTestClock,
                    isDebug = isDebug,
                    startNodesInProcess = startNodesInProcess,
                    waitForNodesToFinish = waitForNodesToFinish,
                    extraCordappPackagesToScan = extraCordappPackagesToScan,
                    notarySpecs = notarySpecs,
                    compatibilityZone = null
            )
    )
    val shutdownHook = addShutdownHook(driverDsl::shutdown)
    try {
        driverDsl.start()
        return dsl(coerce(driverDsl))
    } catch (exception: Throwable) {
        log.error("Driver shutting down because of exception", exception)
        throw exception
    } finally {
        driverDsl.shutdown()
        shutdownHook.cancel()
        serializationEnv.unset()
    }
}

fun getTimestampAsDirectoryName(): String {
    return DateTimeFormatter.ofPattern("yyyyMMddHHmmss").withZone(UTC).format(Instant.now())
}

class ListenProcessDeathException(hostAndPort: NetworkHostAndPort, listenProcess: Process) :
        CordaException("The process that was expected to listen on $hostAndPort has died with status: ${listenProcess.exitValue()}")

/**
 * @throws ListenProcessDeathException if [listenProcess] dies before the check succeeds, i.e. the check can't succeed as intended.
 */
fun addressMustBeBound(executorService: ScheduledExecutorService, hostAndPort: NetworkHostAndPort, listenProcess: Process? = null) {
    addressMustBeBoundFuture(executorService, hostAndPort, listenProcess).getOrThrow()
}

fun addressMustBeBoundFuture(executorService: ScheduledExecutorService, hostAndPort: NetworkHostAndPort, listenProcess: Process? = null): CordaFuture<Unit> {
    return poll(executorService, "address $hostAndPort to bind") {
        if (listenProcess != null && !listenProcess.isAlive) {
            throw ListenProcessDeathException(hostAndPort, listenProcess)
        }
        try {
            Socket(hostAndPort.host, hostAndPort.port).close()
            Unit
        } catch (_exception: SocketException) {
            null
        }
    }
}

/*
 * The default timeout value of 40 seconds have been chosen based on previous node shutdown time estimate.
 * It's been observed that nodes can take up to 30 seconds to shut down, so just to stay on the safe side the 60 seconds
 * timeout has been chosen.
 */
fun addressMustNotBeBound(executorService: ScheduledExecutorService, hostAndPort: NetworkHostAndPort, timeout: Duration = 40.seconds) {
    addressMustNotBeBoundFuture(executorService, hostAndPort).getOrThrow(timeout)
}

fun addressMustNotBeBoundFuture(executorService: ScheduledExecutorService, hostAndPort: NetworkHostAndPort): CordaFuture<Unit> {
    return poll(executorService, "address $hostAndPort to unbind") {
        try {
            Socket(hostAndPort.host, hostAndPort.port).close()
            null
        } catch (_exception: SocketException) {
            Unit
        }
    }
}

fun <A> poll(
        executorService: ScheduledExecutorService,
        pollName: String,
        pollInterval: Duration = 500.millis,
        warnCount: Int = 120,
        check: () -> A?
): CordaFuture<A> {
    val resultFuture = openFuture<A>()
    val task = object : Runnable {
        var counter = -1
        override fun run() {
            if (resultFuture.isCancelled) return // Give up, caller can no longer get the result.
            if (++counter == warnCount) {
                log.warn("Been polling $pollName for ${(pollInterval * warnCount.toLong()).seconds} seconds...")
            }
            try {
                val checkResult = check()
                if (checkResult != null) {
                    resultFuture.set(checkResult)
                } else {
                    executorService.schedule(this, pollInterval.toMillis(), MILLISECONDS)
                }
            } catch (t: Throwable) {
                resultFuture.setException(t)
            }
        }
    }
    executorService.submit(task) // The check may be expensive, so always run it in the background even the first time.
    return resultFuture
}

fun writeConfig(path: Path, filename: String, config: Config) {
    val configString = config.root().render(ConfigRenderOptions.defaults())
    configString.byteInputStream().copyTo(path / filename, REPLACE_EXISTING)
}
=======
    fun setWaitForAllNodesToFinish(waitForAllNodesToFinish: Boolean) = copy(waitForAllNodesToFinish = waitForAllNodesToFinish)
    fun setExtraCordappPackagesToScan(extraCordappPackagesToScan: List<String>) = copy(extraCordappPackagesToScan = extraCordappPackagesToScan)
    fun setNotarySpecs(notarySpecs: List<NotarySpec>) = copy(notarySpecs = notarySpecs)
}
>>>>>>> 9b097aa9
<|MERGE_RESOLUTION|>--- conflicted
+++ resolved
@@ -2,22 +2,6 @@
 
 package net.corda.testing.driver
 
-<<<<<<< HEAD
-import com.typesafe.config.Config
-import com.typesafe.config.ConfigRenderOptions
-import net.corda.client.rpc.CordaRPCClient
-import net.corda.core.CordaException
-import net.corda.core.concurrent.CordaFuture
-import net.corda.core.identity.CordaX500Name
-import net.corda.core.identity.Party
-import net.corda.core.internal.concurrent.openFuture
-import net.corda.core.internal.copyTo
-import net.corda.core.internal.div
-import net.corda.core.internal.times
-import net.corda.core.messaging.CordaRPCOps
-import net.corda.core.node.NodeInfo
-import net.corda.core.utilities.*
-=======
 import net.corda.client.rpc.CordaRPCClient
 import net.corda.core.concurrent.CordaFuture
 import net.corda.core.identity.CordaX500Name
@@ -25,93 +9,27 @@
 import net.corda.core.messaging.CordaRPCOps
 import net.corda.core.node.NodeInfo
 import net.corda.core.utilities.NetworkHostAndPort
->>>>>>> 9b097aa9
 import net.corda.node.internal.Node
 import net.corda.node.internal.StartedNode
 import net.corda.node.services.config.NodeConfiguration
 import net.corda.node.services.config.VerifierType
-<<<<<<< HEAD
-import net.corda.nodeapi.internal.addShutdownHook
 import net.corda.nodeapi.internal.config.User
 import net.corda.testing.DUMMY_NOTARY
 import net.corda.testing.internal.DriverDSLImpl
 import net.corda.testing.node.NotarySpec
-import net.corda.testing.setGlobalSerialization
-import org.slf4j.Logger
-import java.net.*
+import java.net.InetSocketAddress
+import java.net.ServerSocket
+import java.net.URL
 import java.nio.file.Path
 import java.nio.file.Paths
-import java.nio.file.StandardCopyOption.REPLACE_EXISTING
 import java.security.cert.X509Certificate
-import java.time.Duration
-import java.time.Instant
-import java.time.ZoneOffset.UTC
-import java.time.format.DateTimeFormatter
-import java.util.concurrent.ScheduledExecutorService
-import java.util.concurrent.TimeUnit.MILLISECONDS
 import java.util.concurrent.atomic.AtomicInteger
 
 /**
- * This file defines a small "Driver" DSL for starting up nodes that is only intended for development, demos and tests.
- *
- * The process the driver is run in behaves as an Artemis client and starts up other processes.
- *
- * TODO this file is getting way too big, it should be split into several files.
- */
-private val log: Logger = loggerFor<DriverDSLImpl>()
-=======
-import net.corda.nodeapi.internal.config.User
-import net.corda.testing.DUMMY_NOTARY
-import net.corda.testing.internal.InProcessNode
-import net.corda.testing.internal.DriverDSLImpl
-import net.corda.testing.internal.genericDriver
-import net.corda.testing.internal.getTimestampAsDirectoryName
-import net.corda.testing.node.NotarySpec
-import java.net.InetSocketAddress
-import java.net.ServerSocket
-import java.nio.file.Path
-import java.nio.file.Paths
-import java.util.concurrent.atomic.AtomicInteger
->>>>>>> 9b097aa9
-
-/**
  * Object ecapsulating a notary started automatically by the driver.
  */
 data class NotaryHandle(val identity: Party, val validating: Boolean, val nodeHandles: CordaFuture<List<NodeHandle>>)
 
-<<<<<<< HEAD
-interface DriverDSLInternalInterface : DriverDSL {
-    private companion object {
-        private val DEFAULT_POLL_INTERVAL = 500.millis
-        private const val DEFAULT_WARN_COUNT = 120
-    }
-
-    /**
-     * Polls a function until it returns a non-null value. Note that there is no timeout on the polling.
-     *
-     * @param pollName A description of what is being polled.
-     * @param pollInterval The interval of polling.
-     * @param warnCount The number of polls after the Driver gives a warning.
-     * @param check The function being polled.
-     * @return A future that completes with the non-null value [check] has returned.
-     */
-    fun <A> pollUntilNonNull(pollName: String, pollInterval: Duration = DEFAULT_POLL_INTERVAL, warnCount: Int = DEFAULT_WARN_COUNT, check: () -> A?): CordaFuture<A>
-
-    /**
-     * Polls the given function until it returns true.
-     * @see pollUntilNonNull
-     */
-    fun pollUntilTrue(pollName: String, pollInterval: Duration = DEFAULT_POLL_INTERVAL, warnCount: Int = DEFAULT_WARN_COUNT, check: () -> Boolean): CordaFuture<Unit> {
-        return pollUntilNonNull(pollName, pollInterval, warnCount) { if (check()) Unit else null }
-    }
-
-    fun start()
-
-    fun shutdown()
-}
-
-=======
->>>>>>> 9b097aa9
 sealed class NodeHandle {
     abstract val nodeInfo: NodeInfo
     /**
@@ -234,11 +152,7 @@
  * @param useTestClock If true the test clock will be used in Node.
  * @param startNodesInProcess Provides the default behaviour of whether new nodes should start inside this process or
  *     not. Note that this may be overridden in [DriverDSL.startNode].
-<<<<<<< HEAD
  * @param notarySpecs The notaries advertised  for this network. These nodes will be started automatically and will be
-=======
- * @param notarySpecs The notaries advertised for this network. These nodes will be started automatically and will be
->>>>>>> 9b097aa9
  * available from [DriverDSL.notaryHandles]. Defaults to a simple validating notary.
  * @param dsl The dsl itself.
  * @return The value returned in the [dsl] closure.
@@ -359,182 +273,7 @@
     fun setUseTestClock(useTestClock: Boolean) = copy(useTestClock = useTestClock)
     fun setInitialiseSerialization(initialiseSerialization: Boolean) = copy(initialiseSerialization = initialiseSerialization)
     fun setStartNodesInProcess(startNodesInProcess: Boolean) = copy(startNodesInProcess = startNodesInProcess)
-<<<<<<< HEAD
-    fun setTerminateNodesOnShutdown(terminateNodesOnShutdown: Boolean) = copy(waitForNodesToFinish = terminateNodesOnShutdown)
+    fun setWaitForAllNodesToFinish(waitForAllNodesToFinish: Boolean) = copy(waitForAllNodesToFinish = waitForAllNodesToFinish)
     fun setNotarySpecs(notarySpecs: List<NotarySpec>) = copy(notarySpecs = notarySpecs)
     fun setExtraCordappPackagesToScan(extraCordappPackagesToScan: List<String>) = copy(extraCordappPackagesToScan = extraCordappPackagesToScan)
-}
-
-/**
- * This is a helper method to allow extending of the DSL, along the lines of
- *   interface SomeOtherExposedDSLInterface : DriverDSL
- *   interface SomeOtherInternalDSLInterface : DriverDSLInternalInterface, SomeOtherExposedDSLInterface
- *   class SomeOtherDSL(val driverDSL : DriverDSLImpl) : DriverDSLInternalInterface by driverDSL, SomeOtherInternalDSLInterface
- *
- * @param coerce We need this explicit coercion witness because we can't put an extra DI : D bound in a `where` clause.
- */
-fun <DI : DriverDSL, D : DriverDSLInternalInterface, A> genericDriver(
-        driverDsl: D,
-        initialiseSerialization: Boolean = true,
-        coerce: (D) -> DI,
-        dsl: DI.() -> A
-): A {
-    val serializationEnv = setGlobalSerialization(initialiseSerialization)
-    val shutdownHook = addShutdownHook(driverDsl::shutdown)
-    try {
-        driverDsl.start()
-        return dsl(coerce(driverDsl))
-    } catch (exception: Throwable) {
-        log.error("Driver shutting down because of exception", exception)
-        throw exception
-    } finally {
-        driverDsl.shutdown()
-        shutdownHook.cancel()
-        serializationEnv.unset()
-    }
-}
-
-/**
- * This is a helper method to allow extending of the DSL, along the lines of
- *   interface SomeOtherExposedDSLInterface : DriverDSL
- *   interface SomeOtherInternalDSLInterface : DriverDSLInternalInterface, SomeOtherExposedDSLInterface
- *   class SomeOtherDSL(val driverDSL : DriverDSLImpl) : DriverDSLInternalInterface by driverDSL, SomeOtherInternalDSLInterface
- *
- * @param coerce We need this explicit coercion witness because we can't put an extra DI : D bound in a `where` clause.
- */
-fun <DI : DriverDSL, D : DriverDSLInternalInterface, A> genericDriver(
-        defaultParameters: DriverParameters = DriverParameters(),
-        isDebug: Boolean = defaultParameters.isDebug,
-        driverDirectory: Path = defaultParameters.driverDirectory,
-        portAllocation: PortAllocation = defaultParameters.portAllocation,
-        debugPortAllocation: PortAllocation = defaultParameters.debugPortAllocation,
-        systemProperties: Map<String, String> = defaultParameters.systemProperties,
-        useTestClock: Boolean = defaultParameters.useTestClock,
-        initialiseSerialization: Boolean = defaultParameters.initialiseSerialization,
-        waitForNodesToFinish: Boolean = defaultParameters.waitForNodesToFinish,
-        startNodesInProcess: Boolean = defaultParameters.startNodesInProcess,
-        notarySpecs: List<NotarySpec>,
-        extraCordappPackagesToScan: List<String> = defaultParameters.extraCordappPackagesToScan,
-        driverDslWrapper: (DriverDSLImpl) -> D,
-        coerce: (D) -> DI,
-        dsl: DI.() -> A
-): A {
-    val serializationEnv = setGlobalSerialization(initialiseSerialization)
-    val driverDsl = driverDslWrapper(
-            DriverDSLImpl(
-                    portAllocation = portAllocation,
-                    debugPortAllocation = debugPortAllocation,
-                    systemProperties = systemProperties,
-                    driverDirectory = driverDirectory.toAbsolutePath(),
-                    useTestClock = useTestClock,
-                    isDebug = isDebug,
-                    startNodesInProcess = startNodesInProcess,
-                    waitForNodesToFinish = waitForNodesToFinish,
-                    extraCordappPackagesToScan = extraCordappPackagesToScan,
-                    notarySpecs = notarySpecs,
-                    compatibilityZone = null
-            )
-    )
-    val shutdownHook = addShutdownHook(driverDsl::shutdown)
-    try {
-        driverDsl.start()
-        return dsl(coerce(driverDsl))
-    } catch (exception: Throwable) {
-        log.error("Driver shutting down because of exception", exception)
-        throw exception
-    } finally {
-        driverDsl.shutdown()
-        shutdownHook.cancel()
-        serializationEnv.unset()
-    }
-}
-
-fun getTimestampAsDirectoryName(): String {
-    return DateTimeFormatter.ofPattern("yyyyMMddHHmmss").withZone(UTC).format(Instant.now())
-}
-
-class ListenProcessDeathException(hostAndPort: NetworkHostAndPort, listenProcess: Process) :
-        CordaException("The process that was expected to listen on $hostAndPort has died with status: ${listenProcess.exitValue()}")
-
-/**
- * @throws ListenProcessDeathException if [listenProcess] dies before the check succeeds, i.e. the check can't succeed as intended.
- */
-fun addressMustBeBound(executorService: ScheduledExecutorService, hostAndPort: NetworkHostAndPort, listenProcess: Process? = null) {
-    addressMustBeBoundFuture(executorService, hostAndPort, listenProcess).getOrThrow()
-}
-
-fun addressMustBeBoundFuture(executorService: ScheduledExecutorService, hostAndPort: NetworkHostAndPort, listenProcess: Process? = null): CordaFuture<Unit> {
-    return poll(executorService, "address $hostAndPort to bind") {
-        if (listenProcess != null && !listenProcess.isAlive) {
-            throw ListenProcessDeathException(hostAndPort, listenProcess)
-        }
-        try {
-            Socket(hostAndPort.host, hostAndPort.port).close()
-            Unit
-        } catch (_exception: SocketException) {
-            null
-        }
-    }
-}
-
-/*
- * The default timeout value of 40 seconds have been chosen based on previous node shutdown time estimate.
- * It's been observed that nodes can take up to 30 seconds to shut down, so just to stay on the safe side the 60 seconds
- * timeout has been chosen.
- */
-fun addressMustNotBeBound(executorService: ScheduledExecutorService, hostAndPort: NetworkHostAndPort, timeout: Duration = 40.seconds) {
-    addressMustNotBeBoundFuture(executorService, hostAndPort).getOrThrow(timeout)
-}
-
-fun addressMustNotBeBoundFuture(executorService: ScheduledExecutorService, hostAndPort: NetworkHostAndPort): CordaFuture<Unit> {
-    return poll(executorService, "address $hostAndPort to unbind") {
-        try {
-            Socket(hostAndPort.host, hostAndPort.port).close()
-            null
-        } catch (_exception: SocketException) {
-            Unit
-        }
-    }
-}
-
-fun <A> poll(
-        executorService: ScheduledExecutorService,
-        pollName: String,
-        pollInterval: Duration = 500.millis,
-        warnCount: Int = 120,
-        check: () -> A?
-): CordaFuture<A> {
-    val resultFuture = openFuture<A>()
-    val task = object : Runnable {
-        var counter = -1
-        override fun run() {
-            if (resultFuture.isCancelled) return // Give up, caller can no longer get the result.
-            if (++counter == warnCount) {
-                log.warn("Been polling $pollName for ${(pollInterval * warnCount.toLong()).seconds} seconds...")
-            }
-            try {
-                val checkResult = check()
-                if (checkResult != null) {
-                    resultFuture.set(checkResult)
-                } else {
-                    executorService.schedule(this, pollInterval.toMillis(), MILLISECONDS)
-                }
-            } catch (t: Throwable) {
-                resultFuture.setException(t)
-            }
-        }
-    }
-    executorService.submit(task) // The check may be expensive, so always run it in the background even the first time.
-    return resultFuture
-}
-
-fun writeConfig(path: Path, filename: String, config: Config) {
-    val configString = config.root().render(ConfigRenderOptions.defaults())
-    configString.byteInputStream().copyTo(path / filename, REPLACE_EXISTING)
-}
-=======
-    fun setWaitForAllNodesToFinish(waitForAllNodesToFinish: Boolean) = copy(waitForAllNodesToFinish = waitForAllNodesToFinish)
-    fun setExtraCordappPackagesToScan(extraCordappPackagesToScan: List<String>) = copy(extraCordappPackagesToScan = extraCordappPackagesToScan)
-    fun setNotarySpecs(notarySpecs: List<NotarySpec>) = copy(notarySpecs = notarySpecs)
-}
->>>>>>> 9b097aa9
+}